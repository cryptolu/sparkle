--- conflicted
+++ resolved
@@ -6,33 +6,20 @@
 
 The Sparkle [paper](https://tosc.iacr.org/index.php/ToSC/article/view/8627/8193) appeared in the IACR Transactions on Symmetric Cryptology (ToSC) Special Issue on Designs for the NIST Lightweight Standardisation Process. For more information, we refer to the website [sparkle-lwc.github.io](https://sparkle-lwc.github.io/).
 
+## Authors: 
 
-## Authors: 
-<<<<<<< HEAD
 - [Christof Beierle](https://www.crypto.ruhr-uni-bochum.de/staff/beierle.html.en), Ruhr University Bochum, Horst Görtz Institute for IT Security, Germany
-- [Alex Biryukov](https://www.cryptolux.org/index.php/Alex_Biryukov), DSC and SnT, University of Luxembourg, Luxembourg
-- [Luan Cardoso Dos Santos](https://wwwen.uni.lu/recherche/fstm/dcs/members/luan_cardoso_dos_santos), DSC and SnT, University of Luxembourg, Luxembourg
-- [Johann Großschädl](https://sites.google.com/site/groszschaedl/), DSC and SnT, University of Luxembourg, Luxembourg
+- [Alex Biryukov](https://www.cryptolux.org/index.php/Alex_Biryukov), DCS and SnT, University of Luxembourg, Luxembourg
+- [Luan Cardoso dos Santos](https://wwwen.uni.lu/recherche/fstm/dcs/members/luan_cardoso_dos_santos), DCS and SnT, University of Luxembourg, Luxembourg
+- [Johann Großschädl](https://sites.google.com/site/groszschaedl/), DCS and SnT, University of Luxembourg, Luxembourg
 - [Amir Moradi](https://etit.ruhr-uni-bochum.de/fakultaet/professuren/prof-dr-amir-moradi/), Ruhr University Bochum, Horst Görtz Institute for IT Security, Germany
 - [Léo Perrin](https://who.paris.inria.fr/Leo.Perrin/), Inria, France
 - [Aein Rezaei Shahmirzadi](https://scholar.google.com/citations?user=Uqz7Pt8AAAAJ&hl=en), Ruhr University Bochum, Horst Görtz Institute for IT Security, Germany
 - [Aleksei Udovenko](https://affine.group/), CryptoExperts, France
 - [Vesselin Velichkov](https://www.research.ed.ac.uk/en/persons/vesselin-velichkov), University of Edinburgh, United Kingdom
-- [Qingju Wang](https://wwwen.uni.lu/snt/people/qingju_wang), DSC and SnT, University of Luxembourg, Luxembourg
+- [Qingju Wang](https://wwwen.uni.lu/snt/people/qingju_wang), DCS and SnT, University of Luxembourg, Luxembourg
 
 You can contact us at sparklegrupp@googlegroups.com. 
-=======
-- Christof Beierle, Ruhr University Bochum, Horst Görtz Institute for IT Security, Germany
-- Alex Biryukov, DCS and SnT, University of Luxembourg, Luxembourg
-- Luan Cardoso dos Santos, DCS and SnT, University of Luxembourg, Luxembourg
-- Johann Großschädl, DCS and SnT, University of Luxembourg, Luxembourg
-- Amir Moradi, Ruhr University Bochum, Horst Görtz Institute for IT Security, Germany
-- Léo Perrin, Inria, France
-- Aein Rezaei Shahmirzadi, Ruhr University Bochum, Horst Görtz Institute for IT Security, Germany
-- Aleksei Udovenko, CryptoExperts, France
-- Vesselin Velichkov, University of Edinburgh, United Kingdom
-- Qingju Wang, DCS and SnT, University of Luxembourg, Luxembourg
->>>>>>> 865b638d
 
 ## Content: 
 The repository contains: 
